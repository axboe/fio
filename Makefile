--- conflicted
+++ resolved
@@ -20,11 +20,8 @@
 		lib/num2str.c lib/ieee754.c $(wildcard crc/*.c) engines/cpu.c \
 		engines/mmap.c engines/sync.c engines/null.c engines/net.c \
 		memalign.c server.c client.c iolog.c backend.c libfio.c flow.c \
-<<<<<<< HEAD
-		cconv.c lib/prio_tree.c lib/zipf.c json.c gettime-thread.c
-=======
-		json.c lib/zipf.c lib/axmap.c lib/lfsr.c gettime-thread.c
->>>>>>> a7f5831f
+		cconv.c json.c lib/zipf.c lib/axmap.c lib/lfsr.c \
+		gettime-thread.c
 
 ifeq ($(UNAME), Linux)
   SOURCE += diskutil.c fifo.c blktrace.c helpers.c cgroup.c trim.c \
@@ -190,15 +187,9 @@
 t/genzipf: $(T_ZIPF_OBJS)
 	$(QUIET_CC)$(CC) $(LDFLAGS) $(CFLAGS) -o $@ $(T_ZIPF_OBJS) $(LIBS) $(LDFLAGS)
 
-<<<<<<< HEAD
-=======
 t/axmap: $(T_AXMAP_OBJS)
 	$(QUIET_CC)$(CC) $(LDFLAGS) $(CFLAGS) -o $@ $(T_AXMAP_OBJS) $(LIBS) $(LDFLAGS)
 
-fio: $(OBJS)
-	$(QUIET_CC)$(CC) $(LDFLAGS) $(CFLAGS) -o $@ $(OBJS) $(LIBS) $(LDFLAGS)
-
->>>>>>> a7f5831f
 .depend: $(SOURCE)
 	$(QUIET_DEP)$(CC) -MM $(CFLAGS) $(CPPFLAGS) $(SOURCE) 1> .depend
 
