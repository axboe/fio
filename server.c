--- conflicted
+++ resolved
@@ -434,7 +434,6 @@
 	struct cmd_end_pdu epdu;
 	uint64_t tag = 0;
 
-<<<<<<< HEAD
 	if (cmd)
 		tag = cmd->tag;
 
@@ -494,17 +493,9 @@
 				ffi->exitval = WEXITSTATUS(status);
 			ffi->exited = 1;
 		}
-=======
-	stat_number = 0;
-
-	if (parse_jobs_ini(buf, 1, 0)) {
-		fio_server_send_quit_cmd();
-		return -1;
->>>>>>> 108fea77
-	}
-}
-
-<<<<<<< HEAD
+	}
+}
+
 static void fio_server_fork_item_done(struct fio_fork_item *ffi)
 {
 	dprint(FD_NET, "pid %u exited, sig=%u, exitval=%d\n", ffi->pid, ffi->signal, ffi->exitval);
@@ -555,11 +546,6 @@
 		fio_server_add_job_pid(pid);
 		return 0;
 	}
-=======
-	spdu.jobs = cpu_to_le32(thread_number);
-	spdu.stat_outputs = cpu_to_le32(stat_number);
-	fio_net_send_cmd(server_fd, FIO_NET_CMD_START, &spdu, sizeof(spdu), 0);
->>>>>>> 108fea77
 
 	ret = fio_backend();
 	free_threads_shm();
@@ -575,12 +561,15 @@
 	pdu->buf_len = le32_to_cpu(pdu->buf_len);
 	pdu->client_type = le32_to_cpu(pdu->client_type);
 
+	stat_number = 0;
+
 	if (parse_jobs_ini(buf, 1, 0, pdu->client_type)) {
 		fio_net_send_quit(server_fd);
 		return -1;
 	}
 
 	spdu.jobs = cpu_to_le32(thread_number);
+	spdu.stat_outputs = cpu_to_le32(stat_number);
 	fio_net_send_cmd(server_fd, FIO_NET_CMD_START, &spdu, sizeof(spdu), NULL, NULL);
 	return 0;
 }
@@ -611,6 +600,8 @@
 		dprint(FD_NET, "server: %d: %s\n", i, argv[i]);
 	}
 
+	stat_number = 0;
+
 	if (parse_cmd_line(clp->lines, argv, clp->client_type)) {
 		fio_net_send_quit(server_fd);
 		free(argv);
@@ -620,6 +611,7 @@
 	free(argv);
 
 	spdu.jobs = cpu_to_le32(thread_number);
+	spdu.stat_outputs = cpu_to_le32(stat_number);
 	fio_net_send_cmd(server_fd, FIO_NET_CMD_START, &spdu, sizeof(spdu), NULL, NULL);
 	return 0;
 }
