--- conflicted
+++ resolved
@@ -1249,17 +1249,11 @@
 		and foo_lat.log. This helps fio_generate_plot fine the logs
 		automatically.
 
-<<<<<<< HEAD
 write_lat_log_with_filename=str Same as write_lat_log but outputs a slightly 
 		longer log entry. Each log entry contains one extra field, the 
 		filename to which the request was issued. Note that 
 		write_lat_log_with_filename and write_lat_log are mutually exclusive.
 
-write_bw_log=str If given, write an IOPS log of the jobs in this job
-		file. See write_bw_log.
-
-=======
->>>>>>> 03a22d91
 write_iops_log=str Same as write_bw_log, but writes IOPS. If no filename is
 		given with this option, the default filename of
 		"jobname_type.log" is used. Even if the filename is given,
